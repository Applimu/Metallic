--- conflicted
+++ resolved
@@ -370,20 +370,6 @@
         let mut paren_stack: Vec<(UnresolvedExpr, Option<Operator>)> = Vec::new();
         let mut depth: u32 = 0;
         while let Some(tok) = self.peek_next_token()? {
-<<<<<<< HEAD
-            use Keyword::*;
-            match tok {
-                Token::Keyword(Def) => break,
-                Token::Keyword(Enum) => break,
-                Token::Keyword(Eval) => break,
-                Token::Keyword(Eq) => break,
-                Token::Keyword(Case) => break,
-                Token::Keyword(End) => break,
-                Token::Keyword(Colon) => break,
-                Token::Keyword(In) => break,
-                Token::Keyword(Do) => {
-                    return Err(ParseError::UnexpectedToken(Token::Keyword(Do)));
-=======
             match tok {
                 Token::Keyword(Keyword::Def) => break,
                 Token::Keyword(Keyword::Enum) => break,
@@ -395,7 +381,6 @@
                 Token::Keyword(Keyword::In) => break,
                 Token::Keyword(Keyword::Do) => {
                     return Err(ParseError::UnexpectedToken(Token::Keyword(Keyword::Do)));
->>>>>>> d133c1a3
                 }
                 Token::Identifier(s) => {
                     push_as_arg(&mut paren_stack, UnresolvedExpr::Variable(s.clone()));
@@ -409,7 +394,6 @@
                     push_as_arg(&mut paren_stack, UnresolvedExpr::StringLit(s.clone()));
                     self.tokens.next(); // eat token
                 }
-<<<<<<< HEAD
                 Token::Operator(op) => {
                     let (v, mb_op) = paren_stack
                         .last_mut()
@@ -424,8 +408,6 @@
                     }
                     self.tokens.next(); // eat token
                 }
-=======
->>>>>>> d133c1a3
                 Token::ParenL => {
                     depth += 1;
                     self.tokens.next(); // eat token
@@ -498,15 +480,9 @@
         return Ok(final_expr);
     }
 
-<<<<<<< HEAD
-    /// parses parentheses until it is able to push something onto the paren_stack
-    /// Panics if the running depth is not 0, as this must be called immediately after
-    /// an open parenthesis
-=======
     /// Parses parentheses until it is able to push something onto the paren_stack, and
     /// then returns with a depth equal to one greater. Also handles things like `()` and
     /// Expects the caller to raise the depth by 1 before calling
->>>>>>> d133c1a3
     fn parse_inside_parens(
         &mut self,
         paren_stack: &mut Vec<(UnresolvedExpr, Option<Operator>)>,
