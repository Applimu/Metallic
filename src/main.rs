use std::fs::File;
use std::io::Read;
use std::rc::Rc;
use std::{collections::HashMap, env};

use parsing::{Binding, Command, ParseError};
use resolve::{ResolveError, UnresolvedExpr, resolve_exprs};
use runtime::{Function, FunctionConstant, RuntimeError, Val};
use type_checking::{CheckerError, type_check_program};

mod parsing;
mod resolve;
mod runtime;
#[cfg(test)]
mod tests;
mod type_checking;

/// An atomic value in an expression, a leaf of the AST
#[derive(Debug, Clone, PartialEq, Eq)]
pub enum Atomic {
    /// index reference to local variable
    Local(usize),
    /// reference to a value in the globals array
    Global(usize),
    /// literal value
    Internal(Internal),
    /// EnumVariant("Ex", 5) is the 5th variant of the Ex enum
    EnumVariant(String, usize),
    /// An enum type literal, just represented as a string
    EnumType(String),
    /// An integer literal
    IntLit(i64),
    /// A string literal
    StringLit(String),
}

/// an expression where each variable name has been resolved
#[derive(Debug, Clone, PartialEq, Eq)]
pub enum Expr {
    /// Application of a function to a value
    Apply(Rc<Expr>, Rc<Expr>),
    /// A lambda expression
    Function {
        input_type: Rc<Expr>,
        output: Rc<Expr>,
    },
    /// An atomic value in our expression
    Atom(Atomic),
    /// A match statement which matches on an enum of a specific type
    Match {
        enum_name: String,
        matchend: Rc<Expr>,
        branches: Vec<Rc<Expr>>,
    },
    /// A let expression with
    Let {
        new_value_type: Rc<Expr>,
        new_value: Rc<Expr>,
        expr: Rc<Expr>,
    },
}

#[derive(Clone, Debug, PartialEq, Eq)]
pub enum Type {
    /// The type of types, which doesn't have any universe levels or anything (yet?)
    Type,
    Int,
    String,
    Unit,
    /// A Product type
    Pair(Rc<Type>, Rc<Type>),
    /// An arrow type
    FunctionType(Rc<Type>, Rc<Type>),
    DepProd {
        // this is an arrow function which should always return a type
        family: Rc<Function>,
    },
    /// An enum type, represented by it's name
    Enum(String),
    /// The IO type which represents a program that can be executed.
    IO,
}

impl Type {
    #[allow(non_snake_case)]
    fn Bool() -> Type {
        Type::Enum("Bool".to_owned())
    }
}

/// These are constant values that are defined internally by the compiler
/// It's made for pairing identifiers with their `runtime::Val`s
#[derive(Debug, Eq, PartialEq, Clone, Copy)]
pub enum Internal {
<<<<<<< HEAD
    IType,
    IInt,
    Iadd,
    IString,
    Ifun,
    IUnit,
    IDepProd,
    ImkPair,
    IPairType,
    IBool,
    Itrue,
    Ifalse,
    Ieq,
    Igt,
    Ilt,
    Iunit,
    Igetln,
    Iprintln,
=======
    IType,    // type of types
    Ifun,     // curried function-type function on types
    IDepProd, // the function that converts a A -> Type into a dependent product

    IInt, // type of integers
    Iadd, // curried add function on integers
    Imul,
    Isub,
    Ieq, // integer boolean equality
    Ile,

    IUnit, // the type of the unit ()
    Iunit, // the unit value

    IPairType, // the type of pairs of elements
    ImkPair,   // the function that makes a pair of elements

    IBool,  // the type of the boolean domain
    Itrue,  // true bool
    Ifalse, // false bool

    Igetln,   // IO action of getting a string
    Iprintln, // IO action of printing a string
>>>>>>> d5489277
}

impl Internal {
    /// Constructs the `Type` of the provided `Internal` 
    fn get_type(&self) -> Type {
        use Internal::*;
        use crate::Type::{FunctionType, Int, DepProd, Unit, String, IO};
        match self {
<<<<<<< HEAD
            IType | IInt | IString | IUnit | IBool => Type::Type,
            Iadd => FunctionType(
                Rc::new(Int),
                Rc::new(FunctionType(Rc::new(Int), Rc::new(Int))),
=======
            Internal::IType => Type::Type,
            Internal::IInt => Type::Type,
            Internal::Iadd | Internal::Imul | Internal::Isub => Type::FunctionType(
                Rc::new(Type::Int),
                Rc::new(Type::FunctionType(Rc::new(Type::Int), Rc::new(Type::Int))),
>>>>>>> d5489277
            ),
            Ifun => FunctionType(
                Rc::new(Type::Type),
                Rc::new(FunctionType(Rc::new(Type::Type), Rc::new(Type::Type))),
            ),
<<<<<<< HEAD
            Iunit => Unit,
            IDepProd => todo!("Implement DepProd's type"),
=======
            Internal::Iunit => Type::Unit,
            Internal::IUnit => Type::Type,
            Internal::IDepProd => Type::DepProd {
                family: Rc::new(Function::PartialApplication(
                    FunctionConstant::TypeOfDepProd,
                    Vec::new(),
                )),
            },
>>>>>>> d5489277
            // should be (Type: T) -> (T -> Type) -> Type
            ImkPair => DepProd {
                family: Rc::new(Function::PartialApplication(
                    FunctionConstant::OutputTypeOfMkPair,
                    Vec::new(),
                )),
            },
            IPairType => FunctionType(
                Rc::new(Type::Type),
                Rc::new(FunctionType(Rc::new(Type::Type), Rc::new(Type::Type))),
            ),
<<<<<<< HEAD
            Itrue => Type::Bool(),
            Ifalse => Type::Bool(),
            Ieq | Igt | Ilt => FunctionType(
                Rc::new(Int),
                Rc::new(FunctionType(
                    Rc::new(Int),
=======
            Internal::IBool => Type::Type,
            Internal::Itrue | Internal::Ifalse => Type::Bool(),
            Internal::Ieq | Internal::Ile => Type::FunctionType(
                Rc::new(Type::Int),
                Rc::new(Type::FunctionType(
                    Rc::new(Type::Int),
>>>>>>> d5489277
                    Rc::new(Type::Bool()),
                )),
            ),
            Internal::Igetln => FunctionType(
                Rc::new(FunctionType(Rc::new(String), Rc::new(IO))),
                Rc::new(IO),
            ),
            Internal::Iprintln => FunctionType(Rc::new(String), Rc::new(IO)),
        }
    }

    /// Constructs the `Val` of the provided `Internal`
    pub fn val(&self) -> Val {
        match self {
            Internal::IType => Val::Type(Rc::new(Type::Type)),
            Internal::IInt => Val::Type(Rc::new(Type::Int)),
            Internal::Iadd => Val::Function(Function::PartialApplication(
<<<<<<< HEAD
                                FunctionConstant::Add,
                                Vec::new(),
                            )),
=======
                FunctionConstant::Add,
                Vec::new(),
            )),
            Internal::Imul => Val::Function(Function::PartialApplication(
                FunctionConstant::Mul,
                Vec::new(),
            )),
            Internal::Isub => Val::Function(Function::PartialApplication(
                FunctionConstant::Sub,
                Vec::new(),
            )),
            Internal::Ile => Val::Function(Function::PartialApplication(
                FunctionConstant::IntLe,
                Vec::new(),
            )),
>>>>>>> d5489277
            Internal::Ifun => Val::Function(Function::PartialApplication(
                                FunctionConstant::Fun,
                                Vec::new(),
                            )),
            Internal::Iunit => Val::Unit,
            Internal::IUnit => Val::Type(Rc::new(Type::Unit)),
            Internal::IDepProd => Val::Function(Function::PartialApplication(
                                FunctionConstant::DepProd,
                                Vec::new(),
                            )),
            Internal::ImkPair => Val::Function(Function::PartialApplication(
                                FunctionConstant::Pair,
                                Vec::new(),
                            )),
            Internal::IPairType => Val::Function(Function::PartialApplication(
                                FunctionConstant::PairType,
                                Vec::new(),
                            )),
            Internal::IBool => Val::Type(Rc::new(Type::Bool())),
            Internal::Itrue => Val::Enum("Bool".to_owned(), 1),
            Internal::Ifalse => Val::Enum("Bool".to_owned(), 0),
            Internal::Ieq => Val::Function(Function::PartialApplication(
                                FunctionConstant::IntEq,
                                Vec::new(),
                            )),
            Internal::Igetln => Val::Function(Function::PartialApplication(
                                FunctionConstant::GetLn,
                                Vec::new(),
                            )),
            Internal::Iprintln => Val::Function(Function::PartialApplication(
                                FunctionConstant::PrintLn,
                                Vec::new(),
                            )),
            Internal::IString => Val::Type(Rc::new(Type::String)),
            Internal::Igt => todo!(),
            Internal::Ilt => todo!(),
        }
    }

    fn try_as_internal(name: &str) -> Option<Internal> {
        Some(match name {
            "Type" => Internal::IType,
            "Int" => Internal::IInt,
            "String" => Internal::IString,
            "Bool" => Internal::IBool,
            "add" => Internal::Iadd,
            "mul" => Internal::Imul,
            "sub" => Internal::Isub,
            "le" => Internal::Ile,
            "fun" => Internal::Ifun,
            "Unit" => Internal::IUnit,
            "DepProd" => Internal::IDepProd,
            "pair" => Internal::ImkPair,
            "PairType" => Internal::IPairType,
            "true" => Internal::Itrue,
            "false" => Internal::Ifalse,
            "eq" => Internal::Ieq,
            "gt" => Internal::Igt,
            "lt" => Internal::Ilt,
            "getln" => Internal::Igetln,
            "println" => Internal::Iprintln,
            _ => return None,
        })
    }
}

/// A program where the names have not been resolved yet
/// the first three fields of this struct should always
/// have the same length.
pub struct UnresolvedProgram {
    def_names: Vec<String>,
    def_types: Vec<UnresolvedExpr>,
    def_values: Vec<UnresolvedExpr>,
    to_evaluate: Vec<UnresolvedExpr>,
    enums: HashMap<String, Vec<String>>,
}

/// Unpacks the list of commands into the different types of commands.
pub fn separate_commands(commands: Vec<Command>) -> UnresolvedProgram {
    let mut def_names = Vec::new();
    let mut def_types = Vec::new();
    let mut def_values = Vec::new();
    let mut to_eval = Vec::new();
    let mut enums: HashMap<String, Vec<String>> = HashMap::new();
    enums.insert(
        "Bool".to_owned(),
        vec!["false".to_owned(), "true".to_owned()],
    );
    for command in commands {
        match command {
            Command::Definition(Binding {
                var_name,
                type_sig,
                value,
            }) => {
                def_names.push(var_name);
                def_types.push(type_sig);
                def_values.push(value);
            }
            Command::Eval(expr) => to_eval.push(expr),
            Command::Enum(enum_name, variants) => match enums.insert(enum_name, variants) {
                Some(_) => panic!("Multiple enums have the same name"),
                None => (),
            },
        }
    }
    UnresolvedProgram {
        def_names,
        def_types,
        def_values,
        to_evaluate: to_eval,
        enums,
    }
}

#[derive(Debug)]
pub enum GenericError<'a> {
    ResolutionError(ResolveError),
    ParseError(ParseError<'a>),
    RuntimeError(RuntimeError),
    CheckerError(CheckerError),
}

/// A `Program` that can be interpreted by `runtime::interpret`
pub struct Program {
    names: Vec<String>,
    globals: Vec<Rc<Expr>>,
    // TODO: change this into &'a[Rc<Type>]
    global_types: Vec<Rc<Expr>>,
    evals: Vec<Rc<Expr>>,
}

/// Big function that goes all the way for source code to final `Program`
pub fn make_program<'a>(src: &'a str) -> Result<Program, GenericError<'a>> {
    // parsing
    let ast: Vec<Command> = parsing::parse_src(src).map_err(GenericError::ParseError)?;
    let prog = separate_commands(ast);
    println!("Program parsed and separated!");
    // Name resolution
    let globals = resolve_exprs(&prog.def_names, &prog.enums, prog.def_values)
        .map_err(GenericError::ResolutionError)?;
    println!("Global values resolved");
    let resolved_evals = resolve_exprs(&prog.def_names, &prog.enums, prog.to_evaluate)
        .map_err(GenericError::ResolutionError)?;
    println!("Values to evaluate resolved");
    let resolved_types = resolve_exprs(&prog.def_names, &prog.enums, prog.def_types)
        .map_err(GenericError::ResolutionError)?;
    println!("Global's types values resolved");
    // Type checking
    let prog = Program {
        names: prog.def_names,
        globals,
        global_types: resolved_types,
        evals: resolved_evals,
    };

    type_check_program(&prog).map_err(GenericError::CheckerError)?;
    println!("Program is type-checked!");

    Ok(prog)
}

pub fn main() {
    let args: Vec<String> = env::args().collect();

    let mut src_file: File = match args.get(1) {
        Some(f) => File::open(f).expect("Failed to open file :/"),
        None => {
            println!("No file argument supplied </3");
            return;
        }
    };
    let mut src: String = String::new();
    src_file
        .read_to_string(&mut src)
        .expect("Something went wrong when reading the file :/");

    let Program {
        names: _,
        globals,
        global_types,
        evals,
    } = make_program(src.as_str()).expect("failed to compile program");
    println!("Interpretting program!");
    for e in evals {
        let result = runtime::interpret(&globals, &global_types, &e);
        println!("evaluation result := {:?}", result);
    }
}<|MERGE_RESOLUTION|>--- conflicted
+++ resolved
@@ -92,26 +92,6 @@
 /// It's made for pairing identifiers with their `runtime::Val`s
 #[derive(Debug, Eq, PartialEq, Clone, Copy)]
 pub enum Internal {
-<<<<<<< HEAD
-    IType,
-    IInt,
-    Iadd,
-    IString,
-    Ifun,
-    IUnit,
-    IDepProd,
-    ImkPair,
-    IPairType,
-    IBool,
-    Itrue,
-    Ifalse,
-    Ieq,
-    Igt,
-    Ilt,
-    Iunit,
-    Igetln,
-    Iprintln,
-=======
     IType,    // type of types
     Ifun,     // curried function-type function on types
     IDepProd, // the function that converts a A -> Type into a dependent product
@@ -121,7 +101,8 @@
     Imul,
     Isub,
     Ieq, // integer boolean equality
-    Ile,
+    Igt,
+    Ilt,
 
     IUnit, // the type of the unit ()
     Iunit, // the unit value
@@ -130,12 +111,12 @@
     ImkPair,   // the function that makes a pair of elements
 
     IBool,  // the type of the boolean domain
+    IString,
     Itrue,  // true bool
     Ifalse, // false bool
 
     Igetln,   // IO action of getting a string
     Iprintln, // IO action of printing a string
->>>>>>> d5489277
 }
 
 impl Internal {
@@ -144,36 +125,22 @@
         use Internal::*;
         use crate::Type::{FunctionType, Int, DepProd, Unit, String, IO};
         match self {
-<<<<<<< HEAD
             IType | IInt | IString | IUnit | IBool => Type::Type,
-            Iadd => FunctionType(
-                Rc::new(Int),
-                Rc::new(FunctionType(Rc::new(Int), Rc::new(Int))),
-=======
-            Internal::IType => Type::Type,
-            Internal::IInt => Type::Type,
             Internal::Iadd | Internal::Imul | Internal::Isub => Type::FunctionType(
                 Rc::new(Type::Int),
                 Rc::new(Type::FunctionType(Rc::new(Type::Int), Rc::new(Type::Int))),
->>>>>>> d5489277
             ),
             Ifun => FunctionType(
                 Rc::new(Type::Type),
                 Rc::new(FunctionType(Rc::new(Type::Type), Rc::new(Type::Type))),
             ),
-<<<<<<< HEAD
-            Iunit => Unit,
-            IDepProd => todo!("Implement DepProd's type"),
-=======
-            Internal::Iunit => Type::Unit,
-            Internal::IUnit => Type::Type,
+            Iunit => Type::Unit,
             Internal::IDepProd => Type::DepProd {
                 family: Rc::new(Function::PartialApplication(
                     FunctionConstant::TypeOfDepProd,
                     Vec::new(),
                 )),
             },
->>>>>>> d5489277
             // should be (Type: T) -> (T -> Type) -> Type
             ImkPair => DepProd {
                 family: Rc::new(Function::PartialApplication(
@@ -185,21 +152,12 @@
                 Rc::new(Type::Type),
                 Rc::new(FunctionType(Rc::new(Type::Type), Rc::new(Type::Type))),
             ),
-<<<<<<< HEAD
             Itrue => Type::Bool(),
             Ifalse => Type::Bool(),
             Ieq | Igt | Ilt => FunctionType(
                 Rc::new(Int),
                 Rc::new(FunctionType(
                     Rc::new(Int),
-=======
-            Internal::IBool => Type::Type,
-            Internal::Itrue | Internal::Ifalse => Type::Bool(),
-            Internal::Ieq | Internal::Ile => Type::FunctionType(
-                Rc::new(Type::Int),
-                Rc::new(Type::FunctionType(
-                    Rc::new(Type::Int),
->>>>>>> d5489277
                     Rc::new(Type::Bool()),
                 )),
             ),
@@ -217,11 +175,6 @@
             Internal::IType => Val::Type(Rc::new(Type::Type)),
             Internal::IInt => Val::Type(Rc::new(Type::Int)),
             Internal::Iadd => Val::Function(Function::PartialApplication(
-<<<<<<< HEAD
-                                FunctionConstant::Add,
-                                Vec::new(),
-                            )),
-=======
                 FunctionConstant::Add,
                 Vec::new(),
             )),
@@ -233,11 +186,6 @@
                 FunctionConstant::Sub,
                 Vec::new(),
             )),
-            Internal::Ile => Val::Function(Function::PartialApplication(
-                FunctionConstant::IntLe,
-                Vec::new(),
-            )),
->>>>>>> d5489277
             Internal::Ifun => Val::Function(Function::PartialApplication(
                                 FunctionConstant::Fun,
                                 Vec::new(),
@@ -286,7 +234,6 @@
             "add" => Internal::Iadd,
             "mul" => Internal::Imul,
             "sub" => Internal::Isub,
-            "le" => Internal::Ile,
             "fun" => Internal::Ifun,
             "Unit" => Internal::IUnit,
             "DepProd" => Internal::IDepProd,
