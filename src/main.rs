--- conflicted
+++ resolved
@@ -119,8 +119,8 @@
 
     Igetln,   // IO action of getting a string
     Iprintln, // IO action of printing a string
-    ISeq,  // Sequencs two IO actions
-    IDone, // "Empty IO action"
+    ISeq,     // Sequencs two IO actions
+    IDone,    // "Empty IO action"
 }
 
 impl Internal {
@@ -131,51 +131,51 @@
         match self {
             IType | IInt | IString | IUnit | IBool => Type::Type,
             Iadd | Imul | Isub => Type::FunctionType(
-                        Rc::new(Type::Int),
-                        Rc::new(Type::FunctionType(Rc::new(Type::Int), Rc::new(Type::Int))),
-                    ),
+                Rc::new(Type::Int),
+                Rc::new(Type::FunctionType(Rc::new(Type::Int), Rc::new(Type::Int))),
+            ),
             Ifun => FunctionType(
-                        Rc::new(Type::Type),
-                        Rc::new(FunctionType(Rc::new(Type::Type), Rc::new(Type::Type))),
-                    ),
+                Rc::new(Type::Type),
+                Rc::new(FunctionType(Rc::new(Type::Type), Rc::new(Type::Type))),
+            ),
             Iunit => Type::Unit,
             IDepProd => Type::DepProd {
-                        family: Rc::new(Function::PartialApplication(
-                            FunctionConstant::TypeOfDepProd,
-                            Vec::new(),
-                        )),
-                    },
+                family: Rc::new(Function::PartialApplication(
+                    FunctionConstant::TypeOfDepProd,
+                    Vec::new(),
+                )),
+            },
             ImkPair => DepProd {
-                        family: Rc::new(Function::PartialApplication(
-                            FunctionConstant::OutputTypeOfMkPair,
-                            Vec::new(),
-                        )),
-                    },
+                family: Rc::new(Function::PartialApplication(
+                    FunctionConstant::OutputTypeOfMkPair,
+                    Vec::new(),
+                )),
+            },
             IPairType => FunctionType(
-                        Rc::new(Type::Type),
-                        Rc::new(FunctionType(Rc::new(Type::Type), Rc::new(Type::Type))),
-                    ),
+                Rc::new(Type::Type),
+                Rc::new(FunctionType(Rc::new(Type::Type), Rc::new(Type::Type))),
+            ),
             Itrue => Type::Bool(),
             Ifalse => Type::Bool(),
             Igetln => FunctionType(
-                        Rc::new(FunctionType(Rc::new(String), Rc::new(IO))),
-                        Rc::new(IO),
-                    ),
+                Rc::new(FunctionType(Rc::new(String), Rc::new(IO))),
+                Rc::new(IO),
+            ),
             Iprintln => FunctionType(Rc::new(String), Rc::new(IO)),
-            ISeq => FunctionType(Rc::new(Type::IO), Rc::new(FunctionType(Rc::new(Type::IO), Rc::new(Type::IO)))),
+            ISeq => FunctionType(
+                Rc::new(Type::IO),
+                Rc::new(FunctionType(Rc::new(Type::IO), Rc::new(Type::IO))),
+            ),
             IDone => Type::IO,
             Ieq | Igt | Ilt | Ile => FunctionType(
                 Rc::new(Int),
                 Rc::new(FunctionType(Rc::new(Int), Rc::new(Type::Bool()))),
             ),
-<<<<<<< HEAD
             Igetln => FunctionType(
                 Rc::new(FunctionType(Rc::new(String), Rc::new(IO))),
                 Rc::new(IO),
             ),
             Iprintln => FunctionType(Rc::new(String), Rc::new(IO)),
-=======
->>>>>>> 8b2aed92
         }
     }
 
@@ -185,17 +185,17 @@
             Internal::IType => Val::Type(Rc::new(Type::Type)),
             Internal::IInt => Val::Type(Rc::new(Type::Int)),
             Internal::Iadd => Val::Function(Function::PartialApplication(
-                        FunctionConstant::Add,
-                        Vec::new(),
-                    )),
+                FunctionConstant::Add,
+                Vec::new(),
+            )),
             Internal::Imul => Val::Function(Function::PartialApplication(
-                        FunctionConstant::Mul,
-                        Vec::new(),
-                    )),
+                FunctionConstant::Mul,
+                Vec::new(),
+            )),
             Internal::Isub => Val::Function(Function::PartialApplication(
-                        FunctionConstant::Sub,
-                        Vec::new(),
-                    )),
+                FunctionConstant::Sub,
+                Vec::new(),
+            )),
             Internal::Ifun => Val::Function(Function::PartialApplication(
                 FunctionConstant::Fun,
                 Vec::new(),
@@ -218,22 +218,34 @@
             Internal::Itrue => Val::Enum("Bool".to_owned(), 1),
             Internal::Ifalse => Val::Enum("Bool".to_owned(), 0),
             Internal::Ieq => Val::Function(Function::PartialApplication(
-                                        FunctionConstant::IntEq,
-                                        Vec::new(),
-                                    )),
+                FunctionConstant::IntEq,
+                Vec::new(),
+            )),
             Internal::Igetln => Val::Function(Function::PartialApplication(
-                                        FunctionConstant::GetLn,
-                                        Vec::new(),
-                                    )),
+                FunctionConstant::GetLn,
+                Vec::new(),
+            )),
             Internal::Iprintln => Val::Function(Function::PartialApplication(
-                                        FunctionConstant::PrintLn,
-                                        Vec::new(),
-                                    )),
+                FunctionConstant::PrintLn,
+                Vec::new(),
+            )),
             Internal::IString => Val::Type(Rc::new(Type::String)),
-            Internal::Ilt => Val::Function(Function::PartialApplication(FunctionConstant::IntLt, Vec::new())),
-            Internal::Igt => Val::Function(Function::PartialApplication(FunctionConstant::IntGt, Vec::new())),
-            Internal::Ile => Val::Function(Function::PartialApplication(FunctionConstant::IntLe, Vec::new())),
-            Internal::ISeq => Val::Function(Function::PartialApplication(FunctionConstant::Seq, Vec::new())),
+            Internal::Ilt => Val::Function(Function::PartialApplication(
+                FunctionConstant::IntLt,
+                Vec::new(),
+            )),
+            Internal::Igt => Val::Function(Function::PartialApplication(
+                FunctionConstant::IntGt,
+                Vec::new(),
+            )),
+            Internal::Ile => Val::Function(Function::PartialApplication(
+                FunctionConstant::IntLe,
+                Vec::new(),
+            )),
+            Internal::ISeq => Val::Function(Function::PartialApplication(
+                FunctionConstant::Seq,
+                Vec::new(),
+            )),
             Internal::IDone => Val::IO(runtime::IOAction::Done),
         }
     }
